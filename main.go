--- conflicted
+++ resolved
@@ -63,11 +63,8 @@
 	parser := argparse.NewParser("hub", "hub server and client")
 
 	serveCmd := parser.NewCommand("serve", "start the hub server")
-<<<<<<< HEAD
 	searchCmd := parser.NewCommand("search", "claim search")
-=======
 	debug := parser.Flag("", "debug", &argparse.Options{Required: false, Help: "enable debug logging", Default: false})
->>>>>>> 91581073
 
 	host := parser.String("", "rpchost", &argparse.Options{Required: false, Help: "RPC host", Default: defaultHost})
 	port := parser.String("", "rpcport", &argparse.Options{Required: false, Help: "RPC port", Default: defaultPort})
@@ -94,22 +91,13 @@
 	}
 
 	args := &server.Args{
-<<<<<<< HEAD
 		CmdType: server.SearchCmd,
-		Host: *host,
-		Port: ":" + *port,
-		EsHost: *esHost,
-		EsPort: *esPort,
-		Dev: *dev,
-=======
-		Serve:   false,
 		Host:    *host,
 		Port:    ":" + *port,
 		EsHost:  *esHost,
 		EsPort:  *esPort,
 		EsIndex: *esIndex,
 		Debug:   *debug,
->>>>>>> 91581073
 	}
 
 	if esHost, ok := environment["ELASTIC_HOST"]; ok {
@@ -213,7 +201,6 @@
 	ctx, cancel := context.WithTimeout(context.Background(), time.Second)
 	defer cancel()
 
-<<<<<<< HEAD
 	log.Println(args)
 	switch args.CmdType {
 	case server.SearchCmd:
@@ -223,14 +210,6 @@
 		}
 
 		log.Printf("found %d results\n", r.GetTotal())
-=======
-	r, err := c.Search(ctx, searchRequest)
-	if err != nil {
-		log.Fatal(err)
-	}
-
-	log.Printf("found %d results\n", r.GetTotal())
->>>>>>> 91581073
 
 		for _, t := range r.Txos {
 			fmt.Printf("%s:%d\n", util.TxHashToTxId(t.TxHash), t.Nout)
